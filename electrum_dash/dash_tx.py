#!/usr/bin/env python
# -*- coding: utf-8 -*-
#
# Dash-Electrum - lightweight Dash client
# Copyright (C) 2018 Dash Developers
#
# Permission is hereby granted, free of charge, to any person
# obtaining a copy of this software and associated documentation files
# (the "Software"), to deal in the Software without restriction,
# including without limitation the rights to use, copy, modify, merge,
# publish, distribute, sublicense, and/or sell copies of the Software,
# and to permit persons to whom the Software is furnished to do so,
# subject to the following conditions:
#
# The above copyright notice and this permission notice shall be
# included in all copies or substantial portions of the Software.
#
# THE SOFTWARE IS PROVIDED "AS IS", WITHOUT WARRANTY OF ANY KIND,
# EXPRESS OR IMPLIED, INCLUDING BUT NOT LIMITED TO THE WARRANTIES OF
# MERCHANTABILITY, FITNESS FOR A PARTICULAR PURPOSE AND
# NONINFRINGEMENT. IN NO EVENT SHALL THE AUTHORS OR COPYRIGHT HOLDERS
# BE LIABLE FOR ANY CLAIM, DAMAGES OR OTHER LIABILITY, WHETHER IN AN
# ACTION OF CONTRACT, TORT OR OTHERWISE, ARISING FROM, OUT OF OR IN
# CONNECTION WITH THE SOFTWARE OR THE USE OR OTHER DEALINGS IN THE
# SOFTWARE.

import struct
from collections import namedtuple
from ipaddress import ip_address
from bls_py import bls

from .util import bh2u, bfh
from .bitcoin import script_to_address, hash160_to_p2pkh
<<<<<<< HEAD
from .crypto import Hash
=======
from .crypto import sha256d
>>>>>>> 09c144e0


def tx_header_to_tx_type(tx_header_bytes):
    tx_header = struct.unpack('<I', tx_header_bytes)[0]
    tx_type = (tx_header >> 16)
    if tx_type and (tx_header & 0x0000ffff) < 3:
        tx_type = 0
    return tx_type


def to_compact_size(size):
    if size < 0:
        raise ValueError('Wroing size arg, must be >= 0')
    elif size < 253:
        return bytes([size])
    elif size < 2**16:
        return b'\xfd' + struct.pack('<H', size)
    elif size < 2**32:
        return b'\xfe' + struct.pack('<I', size)
    else:
        return b'\xff' + struct.pack('<Q', size)


def to_varbytes(_bytes):
    return to_compact_size(len(_bytes)) + _bytes


def read_varbytes(vds):
    return vds.read_bytes(vds.read_compact_size())


def read_outpoint(vds):
    return TxOutPoint.read_vds(vds)


def read_uint16_nbo(vds):
    (i,) = struct.unpack_from('>H', vds.input, vds.read_cursor)
    vds.read_cursor += struct.calcsize('>H')
    return i


class DashTxError(Exception):
    """Thrown when there's a problem with Dash serialize/deserialize"""


class ProTxService (namedtuple('ProTxService', 'ip port')):
    '''Class representing Masternode service'''
    def __str__(self):
        if not self.ip:
            return '%s:%s' % (self.ip, self.port)
        ip = ip_address(self.ip)
        if ip.version == 4:
            return '%s:%s' % (self.ip, self.port)
        else:
            return '[%s]:%s' % (self.ip, self.port)

    def _asdict(self):
        return {'ip': self.ip, 'port': self.port}


# https://dash-docs.github.io/en/developer-reference#outpoint
class TxOutPoint(namedtuple('TxOutPoint', 'hash index')):
    '''Class representing tx output outpoint'''
    def __str__(self):
        return '%s:%s' % (bh2u(self.hash[::-1]) if self.hash else '',
                          self.index)

    def serialize(self):
        assert len(self.hash) == 32
        return (
            self.hash +                         # hash
            struct.pack('<I', self.index)       # index
        )

    @classmethod
    def read_vds(cls, vds):
        return TxOutPoint(
            vds.read_bytes(32),                 # hash
            vds.read_uint32()                   # index
        )

    def _asdict(self):
        return {
            'hash': bh2u(self.hash[::-1]) if self.hash else '',
            'index': self.index,
        }


# https://github.com/dashpay/dips/blob/master/dip-0002-special-transactions.md
class ProTxBase:
    '''Base Class representing DIP2 Special Transactions'''
    def __init__(self, *args, **kwargs):
        if args and not kwargs:
            argsl = list(args)
            for f in self.fields:
                setattr(self, f, argsl.pop(0))
        elif kwargs and not args:
            for f in self.fields:
                setattr(self, f, kwargs[f])
        else:
            raise ValueError('__init__ works with all args or all kwargs')

    def _asdict(self):
        d = {}
        for f in self.fields:
            v = getattr(self, f)
            if isinstance(v, (bytes, bytearray)):
                v = bh2u(v)
            elif isinstance(v, TxOutPoint):
                v = v._asdict()
            d[f] = v
        return d

    def update_with_tx_data(self, *args, **kwargs):
        '''Update spec tx data based on main tx data befor sign'''
        return

    def check_after_tx_prepared(self, *args, **kwargs):
        '''Check spec tx after inputs/outputs is set'''
        return

    def update_with_keystore_password(self, *args, **kwargs):
        '''Update spec tx signature when keystore password is accessible'''
        return

<<<<<<< HEAD
    def after_broadcast(self, *args, **kwargs):
=======
    def after_confirmation(self, *args, **kwargs):
>>>>>>> 09c144e0
        '''Run after successful broadcast of spec tx'''
        return


class DashProRegTx(ProTxBase):
    '''Class representing DIP3 ProRegTx'''

    fields = ('version type mode collateralOutpoint '
              'ipAddress port KeyIdOwner PubKeyOperator '
              'KeyIdVoting operatorReward scriptPayout '
              'inputsHash payloadSig').split()

    def __init__(self, *args, **kwargs):
        super(DashProRegTx, self).__init__(*args, **kwargs)
        self.payload_sig_msg_part = ''

    def __str__(self):
        return ('ProRegTx Version: %s\n'
                'type: %s, mode: %s\n'
                'collateral: %s\n'
                'ipAddress: %s, port: %s\n'
                'KeyIdOwner: %s\n'
                'PubKeyOperator: %s\n'
                'KeyIdVoting: %s\n'
                'operatorReward: %s\n'
                'scriptPayout: %s\n'
                % (self.version, self.type, self.mode,
                   self.collateralOutpoint,
                   self.ipAddress, self.port,
                   bh2u(self.KeyIdOwner),
                   bh2u(self.PubKeyOperator),
                   bh2u(self.KeyIdVoting),
                   self.operatorReward,
                   bh2u(self.scriptPayout)))

    def serialize(self, full=True):
        assert (len(self.KeyIdOwner) == 20
                and len(self.PubKeyOperator) == 48
                and len(self.KeyIdVoting) == 20
                and len(self.inputsHash) == 32)
        ipAddress = ip_address(self.ipAddress)
        if ipAddress.version == 4:
            ipAddress = b'\x00'*10 + b'\xff'*2 + ipAddress.packed
        else:
            ipAddress = ipAddress.packed
        payloadSig = to_varbytes(self.payloadSig) if full else b''
        return (
            struct.pack('<H', self.version) +           # version
            struct.pack('<H', self.type) +              # type
            struct.pack('<H', self.mode) +              # mode
            self.collateralOutpoint.serialize() +       # collateralOutpoint
            ipAddress +                                 # ipAddress
            struct.pack('>H', self.port) +              # port
            self.KeyIdOwner +                           # KeyIdOwner
            self.PubKeyOperator +                       # PubKeyOperator
            self.KeyIdVoting +                          # KeyIdVoting
            struct.pack('<H', self.operatorReward) +    # operatorReward
            to_varbytes(self.scriptPayout) +            # scriptPayout
            self.inputsHash +                           # inputsHash
            payloadSig                                  # payloadSig
        )

    @classmethod
    def read_vds(cls, vds):
        version = vds.read_uint16()                     # version
        mn_type = vds.read_uint16()                     # type
        mode = vds.read_uint16()                        # mode
        collateralOutpoint = read_outpoint(vds)         # collateralOutpoint
        ipAddress = vds.read_bytes(16)                  # ipAddress
        port = read_uint16_nbo(vds)                     # port
        KeyIdOwner = vds.read_bytes(20)                 # KeyIdOwner
        PubKeyOperator = vds.read_bytes(48)             # PubKeyOperator
        KeyIdVoting = vds.read_bytes(20)                # KeyIdVoting
        operatorReward = vds.read_uint16()              # operatorReward
        scriptPayout = read_varbytes(vds)               # scriptPayout
        inputsHash = vds.read_bytes(32)                 # inputsHash
        payloadSig = read_varbytes(vds)                 # payloadSig

        ipAddress = ip_address(bytes(ipAddress))
        if ipAddress.ipv4_mapped:
            ipAddress = str(ipAddress.ipv4_mapped)
        else:
            ipAddress = str(ipAddress)
        return DashProRegTx(version, mn_type, mode, collateralOutpoint,
                            ipAddress, port, KeyIdOwner, PubKeyOperator,
                            KeyIdVoting, operatorReward, scriptPayout,
                            inputsHash, payloadSig)

    def update_with_tx_data(self, tx):
        outpoints = [TxOutPoint(bfh(i['prevout_hash'])[::-1], i['prevout_n'])
                     for i in tx.inputs()]
        outpoints_ser = [o.serialize() for o in outpoints]
<<<<<<< HEAD
        self.inputsHash = Hash(b''.join(outpoints_ser))
=======
        self.inputsHash = sha256d(b''.join(outpoints_ser))
>>>>>>> 09c144e0

    def check_after_tx_prepared(self, tx):
        outpoints = [TxOutPoint(bfh(i['prevout_hash'])[::-1], i['prevout_n'])
                     for i in tx.inputs()]

        outpoints_str = [str(o) for o in outpoints]
        if str(self.collateralOutpoint) in outpoints_str:
            raise DashTxError('Collateral outpoint used as ProRegTx input.\n'
                              'Please select coins to spend at Coins tab '
                              'of freeze collateral at Addresses tab.')

    def update_with_keystore_password(self, tx, wallet, keystore, password):
        coins = wallet.get_utxos(domain=None, excluded=False,
                                 mature=True, confirmed_only=True)

        c_hash = bh2u(self.collateralOutpoint.hash[::-1])
        c_index = self.collateralOutpoint.index
        coins = list(filter(lambda x: (x['prevout_hash'] == c_hash
                                       and x['prevout_n'] == c_index),
                            coins))
        if len(coins) == 1:
            coll_address = coins[0]['address']
<<<<<<< HEAD
            payload_hash = bh2u(Hash(self.serialize(full=False))[::-1])
=======
            payload_hash = bh2u(sha256d(self.serialize(full=False))[::-1])
>>>>>>> 09c144e0
            payload_sig_msg = self.payload_sig_msg_part + payload_hash
            self.payloadSig = wallet.sign_message(coll_address,
                                                  payload_sig_msg,
                                                  password)

<<<<<<< HEAD
    def after_broadcast(self, tx, manager):
=======
    def after_confirmation(self, tx, manager):
>>>>>>> 09c144e0
        ctx = self.collateralOutpoint
        for alias, mn in manager.mns.items():
            c_hash = mn.collateral.hash
            c_index = mn.collateral.index
            if c_hash == ctx.hash and c_index == ctx.index:
                with manager.manager_lock:
                    mn.protx_hash = tx.txid()
                    manager.save()
                    manager.alias_updated = mn.alias
                manager.notify('manager-alias-updated')


class DashProUpServTx(ProTxBase):
    '''Class representing DIP3 ProUpServTx'''

    fields = ('version proTxHash ipAddress port '
              'scriptOperatorPayout inputsHash '
              'payloadSig').split()

    def __str__(self):
        res = ('ProUpServTx Version: %s\n'
               'proTxHash: %s\n'
               'ipAddress: %s, port: %s\n'
               % (self.version,
                  bh2u(self.proTxHash[::-1]),
                  self.ipAddress, self.port))
        if self.scriptOperatorPayout:
            res += ('scriptOperatorPayout: %s\n' %
                    bh2u(self.scriptOperatorPayout))
        return res

    def serialize(self, full=True):
        assert (len(self.proTxHash) == 32
                and len(self.inputsHash) == 32
                and len(self.payloadSig) == 96)
        ipAddress = ip_address(self.ipAddress)
        if ipAddress.version == 4:
            ipAddress = b'\x00'*10 + b'\xff'*2 + ipAddress.packed
        else:
            ipAddress = ipAddress.packed
        payloadSig = self.payloadSig if full else b''
        return (
            struct.pack('<H', self.version) +           # version
            self.proTxHash +                            # proTxHash
            ipAddress +                                 # ipAddress
            struct.pack('>H', self.port) +              # port
            to_varbytes(self.scriptOperatorPayout) +    # scriptOperatorPayout
            self.inputsHash +                           # inputsHash
            payloadSig                                  # payloadSig
        )

    @classmethod
    def read_vds(cls, vds):
        version = vds.read_uint16()                     # version
        proTxHash = vds.read_bytes(32)                  # proTxHash
        ipAddress = vds.read_bytes(16)                  # ipAddress
        port = read_uint16_nbo(vds)                     # port
        scriptOperatorPayout = read_varbytes(vds)       # scriptOperatorPayout
        inputsHash = vds.read_bytes(32)                 # inputsHash
        payloadSig = vds.read_bytes(96)                 # payloadSig

        ipAddress = ip_address(bytes(ipAddress))
        if ipAddress.ipv4_mapped:
            ipAddress = str(ipAddress.ipv4_mapped)
        else:
            ipAddress = str(ipAddress)
        return DashProUpServTx(version, proTxHash, ipAddress, port,
                               scriptOperatorPayout, inputsHash, payloadSig)

    def update_with_tx_data(self, tx):
        outpoints = [TxOutPoint(bfh(i['prevout_hash'])[::-1], i['prevout_n'])
                     for i in tx.inputs()]
        outpoints_ser = [o.serialize() for o in outpoints]
<<<<<<< HEAD
        self.inputsHash = Hash(b''.join(outpoints_ser))
=======
        self.inputsHash = sha256d(b''.join(outpoints_ser))
>>>>>>> 09c144e0

    def update_with_keystore_password(self, tx, wallet, keystore, password):
        protx_hash = bh2u(self.proTxHash[::-1])
        manager = wallet.protx_manager
        bls_privk_bytes = None
        for mn in manager.mns.values():
            if protx_hash == mn.protx_hash:
                bls_privk_bytes = bfh(mn.bls_privk)
                break
        if not bls_privk_bytes:
            return
        bls_privk = bls.PrivateKey.from_bytes(bls_privk_bytes)
<<<<<<< HEAD
        bls_sig = bls_privk.sign_prehashed(Hash(self.serialize(full=False)))
        self.payloadSig = bls_sig.serialize()

    def after_broadcast(self, tx, manager):
=======
        bls_sig = bls_privk.sign_prehashed(sha256d(self.serialize(full=False)))
        self.payloadSig = bls_sig.serialize()

    def after_confirmation(self, tx, manager):
>>>>>>> 09c144e0
        protx_hash = bh2u(self.proTxHash[::-1])
        for alias, mn in manager.mns.items():
            if mn.protx_hash == protx_hash:
                with manager.manager_lock:
                    mn.service = ProTxService(self.ipAddress, self.port)
                    if self.scriptOperatorPayout:
                        op_pay_script = bh2u(self.scriptOperatorPayout)
                        mn.op_payout_address = script_to_address(op_pay_script)
                    else:
                        mn.op_payout_address = ''
                    manager.save()
                    manager.alias_updated = mn.alias
                manager.notify('manager-alias-updated')


class DashProUpRegTx(ProTxBase):
    '''Class representing DIP3 ProUpRegTx'''

    fields = ('version proTxHash mode PubKeyOperator '
              'KeyIdVoting scriptPayout inputsHash '
              'payloadSig').split()

    def __str__(self):
        return ('ProUpRegTx Version: %s\n'
                'proTxHash: %s\n'
                'mode: %s\n'
                'PubKeyOperator: %s\n'
                'KeyIdVoting: %s\n'
                'scriptPayout: %s\n'
                % (self.version,
                   bh2u(self.proTxHash[::-1]),
                   self.mode,
                   bh2u(self.PubKeyOperator),
                   bh2u(self.KeyIdVoting),
                   bh2u(self.scriptPayout)))

    def serialize(self, full=True):
        assert (len(self.proTxHash) == 32
                and len(self.PubKeyOperator) == 48
                and len(self.KeyIdVoting) == 20
                and len(self.inputsHash) == 32)
        payloadSig = to_varbytes(self.payloadSig) if full else b''
        return (
            struct.pack('<H', self.version) +           # version
            self.proTxHash +                            # proTxHash
            struct.pack('<H', self.mode) +              # mode
            self.PubKeyOperator +                       # PubKeyOperator
            self.KeyIdVoting +                          # KeyIdVoting
            to_varbytes(self.scriptPayout) +            # scriptPayout
            self.inputsHash +                           # inputsHash
            payloadSig                                  # payloadSig
        )

    @classmethod
    def read_vds(cls, vds):
        return DashProUpRegTx(
            vds.read_uint16(),                          # version
            vds.read_bytes(32),                         # proTxHash
            vds.read_uint16(),                          # mode
            vds.read_bytes(48),                         # PubKeyOperator
            vds.read_bytes(20),                         # KeyIdVoting
            read_varbytes(vds),                         # scriptPayout
            vds.read_bytes(32),                         # inputsHash
            read_varbytes(vds)                          # payloadSig
        )

    def update_with_tx_data(self, tx):
        outpoints = [TxOutPoint(bfh(i['prevout_hash'])[::-1], i['prevout_n'])
                     for i in tx.inputs()]
        outpoints_ser = [o.serialize() for o in outpoints]
<<<<<<< HEAD
        self.inputsHash = Hash(b''.join(outpoints_ser))
=======
        self.inputsHash = sha256d(b''.join(outpoints_ser))
>>>>>>> 09c144e0

    def update_with_keystore_password(self, tx, wallet, keystore, password):
        protx_hash = bh2u(self.proTxHash[::-1])
        for alias, mn in wallet.protx_manager.mns.items():
            if mn.protx_hash == protx_hash:
                owner_addr = mn.owner_addr
<<<<<<< HEAD
        payload_hash = Hash(self.serialize(full=False))
        self.payloadSig = wallet.sign_digest(owner_addr, payload_hash,
                                             password)

    def after_broadcast(self, tx, manager):
=======
        payload_hash = sha256d(self.serialize(full=False))
        self.payloadSig = wallet.sign_digest(owner_addr, payload_hash,
                                             password)

    def after_confirmation(self, tx, manager):
>>>>>>> 09c144e0
        protx_hash = bh2u(self.proTxHash[::-1])
        for alias, mn in manager.mns.items():
            if mn.protx_hash == protx_hash:
                with manager.manager_lock:
                    pay_script = bh2u(self.scriptPayout)
                    mn.payout_address = script_to_address(pay_script)
                    mn.voting_addr = hash160_to_p2pkh(self.KeyIdVoting)
                    mn.pubkey_operator = bh2u(self.PubKeyOperator)
                    mn.mode = self.mode
                    manager.save()
                    manager.alias_updated = mn.alias
                manager.notify('manager-alias-updated')


class DashProUpRevTx(ProTxBase):
    '''Class representing DIP3 ProUpRevTx'''

    fields = ('version proTxHash reason '
              'inputsHash payloadSig').split()

    def __str__(self):
        return ('ProUpRevTx Version: %s\n'
                'proTxHash: %s\n'
                'reason: %s\n'
                % (self.version,
                   bh2u(self.proTxHash[::-1]),
                   self.reason))

    def serialize(self, full=True):
        assert (len(self.proTxHash) == 32
                and len(self.inputsHash) == 32
                and len(self.payloadSig) == 96)
        payloadSig = self.payloadSig if full else b''
        return (
            struct.pack('<H', self.version) +           # version
            self.proTxHash +                            # proTxHash
            struct.pack('<H', self.reason) +            # reason
            self.inputsHash +                           # inputsHash
            payloadSig                                  # payloadSig
        )

    @classmethod
    def read_vds(cls, vds):
        return DashProUpRevTx(
            vds.read_uint16(),                          # version
            vds.read_bytes(32),                         # proTxHash
            vds.read_uint16(),                          # reason
            vds.read_bytes(32),                         # inputsHash
            vds.read_bytes(96)                          # payloadSig
        )

    def update_with_tx_data(self, tx):
        outpoints = [TxOutPoint(bfh(i['prevout_hash'])[::-1], i['prevout_n'])
                     for i in tx.inputs()]
        outpoints_ser = [o.serialize() for o in outpoints]
<<<<<<< HEAD
        self.inputsHash = Hash(b''.join(outpoints_ser))
=======
        self.inputsHash = sha256d(b''.join(outpoints_ser))
>>>>>>> 09c144e0

    def update_with_keystore_password(self, tx, wallet, keystore, password):
        protx_hash = bh2u(self.proTxHash[::-1])
        manager = wallet.protx_manager
        bls_privk_bytes = None
        for mn in manager.mns.values():
            if protx_hash == mn.protx_hash:
                bls_privk_bytes = bfh(mn.bls_privk)
                break
        if not bls_privk_bytes:
            return
        bls_privk = bls.PrivateKey.from_bytes(bls_privk_bytes)
<<<<<<< HEAD
        bls_sig = bls_privk.sign_prehashed(Hash(self.serialize(full=False)))
=======
        bls_sig = bls_privk.sign_prehashed(sha256d(self.serialize(full=False)))
>>>>>>> 09c144e0
        self.payloadSig = bls_sig.serialize()


class DashCbTx(ProTxBase):
    '''Class representing DIP4 coinbase special tx'''

    fields = ('version height merkleRootMNList').split()

    def __str__(self):
        return ('CbTx Version: %s\n'
                'height: %s\n'
                'merkleRootMNList: %s\n'
                % (self.version, self.height,
                   bh2u(self.merkleRootMNList[::-1])))

    def serialize(self):
        assert len(self.merkleRootMNList) == 32
        return (
            struct.pack('<H', self.version) +           # version
            struct.pack('<I', self.height) +            # height
            self.merkleRootMNList                       # merkleRootMNList
        )

    @classmethod
    def read_vds(cls, vds):
        return DashCbTx(
            vds.read_uint16(),                          # version
            vds.read_uint32(),                          # height
            vds.read_bytes(32)                          # merkleRootMNList
        )


class DashSubTxRegister(ProTxBase):
    '''Class representing DIP5 SubTxRegister'''

    fields = ('version userName pubKey payloadSig').split()

    def __str__(self):
        return ('SubTxRegister Version: %s\n'
                'userName: %s\n'
                'pubKey: %s\n'
                % (self.version, self.userName,
                   bh2u(self.pubKey)))

    def serialize(self):
        assert (len(self.pubKey) == 48
                and len(self.payloadSig) == 96)
        return (
            struct.pack('<H', self.version) +           # version
            to_varbytes(self.userName) +                # userName
            self.pubKey +                               # pubKey
            self.payloadSig                             # payloadSig
        )

    @classmethod
    def read_vds(cls, vds):
        return DashSubTxRegister(
            vds.read_uint16(),                          # version
            read_varbytes(vds),                         # userName
            vds.read_bytes(48),                         # pubKey
            vds.read_bytes(96)                          # payloadSig
        )


class DashSubTxTopup(ProTxBase):
    '''Class representing DIP5 SubTxTopup'''

    fields = ('version regTxHash').split()

    def __str__(self):
        return ('SubTxTopup Version: %s\n'
                'regTxHash: %s\n'
                % (self.version,
                   bh2u(self.regTxHash[::-1])))

    def serialize(self):
        assert len(self.regTxHash) == 32
        return (
            struct.pack('<H', self.version) +           # version
            self.regTxHash                              # regTxHash
        )

    @classmethod
    def read_vds(cls, vds):
        return DashSubTxTopup(
            vds.read_uint16(),                          # version
            vds.read_bytes(32)                          # regTxHash
        )


class DashSubTxResetKey(ProTxBase):
    '''Class representing DIP5 SubTxResetKey'''

    fields = ('version regTxHash hashPrevSubTx '
              'creditFee newPubKey payloadSig').split()

    def __str__(self):
        return ('SubTxResetKey Version: %s\n'
                'regTxHash: %s\n'
                'hashPrevSubTx: %s\n'
                'creditFee: %s\n'
                'newPubKey: %s\n'
                % (self.version,
                   bh2u(self.regTxHash[::-1]),
                   bh2u(self.hashPrevSubTx[::-1]),
                   self.creditFee,
                   bh2u(self.newPubKey)))

    def serialize(self):
        assert (len(self.regTxHash) == 32
                and len(self.hashPrevSubTx) == 32
                and len(self.newPubKey) == 48
                and len(self.payloadSig) == 96)
        return (
            struct.pack('<H', self.version) +           # version
            self.regTxHash +                            # regTxHash
            self.hashPrevSubTx +                        # hashPrevSubTx
            struct.pack('<q', self.creditFee) +         # creditFee
            self.newPubKey +                            # newPubKey
            self.payloadSig                             # payloadSig
        )

    @classmethod
    def read_vds(cls, vds):
        return DashSubTxResetKey(
            vds.read_uint16(),                          # version
            vds.read_bytes(32),                         # regTxHash
            vds.read_bytes(32),                         # hashPrevSubTx
            vds.read_int64(),                           # creditFee
            vds.read_bytes(48),                         # newPubKey
            vds.read_bytes(96)                          # payloadSig
        )


class DashSubTxCloseAccount(ProTxBase):
    '''Class representing DIP5 SubTxCloseAccount'''

    fields = ('version regTxHash hashPrevSubTx '
              'creditFee payloadSig').split()

    def __str__(self):
        return ('SubTxCloseAccount Version: %s\n'
                'regTxHash: %s\n'
                'hashPrevSubTx: %s\n'
                'creditFee: %s\n'
                % (self.version,
                   bh2u(self.regTxHash[::-1]),
                   bh2u(self.hashPrevSubTx[::-1]),
                   self.creditFee))

    def serialize(self):
        assert (len(self.regTxHash) == 32
                and len(self.hashPrevSubTx) == 32
                and len(self.payloadSig) == 96)
        return (
            struct.pack('<H', self.version) +           # version
            self.regTxHash +                            # regTxHash
            self.hashPrevSubTx +                        # hashPrevSubTx
            struct.pack('<q', self.creditFee) +         # creditFee
            self.payloadSig                             # payloadSig
        )

    @classmethod
    def read_vds(cls, vds):
        return DashSubTxCloseAccount(
            vds.read_uint16(),                          # version
            vds.read_bytes(32),                         # regTxHash
            vds.read_bytes(32),                         # hashPrevSubTx
            vds.read_int64(),                           # creditFee
            vds.read_bytes(96)                          # payloadSig
        )


# Supported Spec Tx types and corresponding handlers mapping
CLASSICAL_TX = 0
SPEC_PRO_REG_TX = 1
SPEC_PRO_UP_SERV_TX = 2
SPEC_PRO_UP_REG_TX = 3
SPEC_PRO_UP_REV_TX = 4
SPEC_CB_TX = 5
SPEC_SUB_TX_REGISTER = 8
SPEC_SUB_TX_TOPUP = 9
SPEC_SUB_TX_RESET_KEY = 10
SPEC_SUB_TX_CLOSE_ACCOUNT = 11


SPEC_TX_HANDLERS = {
    SPEC_PRO_REG_TX: DashProRegTx,
    SPEC_PRO_UP_SERV_TX: DashProUpServTx,
    SPEC_PRO_UP_REG_TX: DashProUpRegTx,
    SPEC_PRO_UP_REV_TX: DashProUpRevTx,
    SPEC_CB_TX: DashCbTx,
    SPEC_SUB_TX_REGISTER: DashSubTxRegister,
    SPEC_SUB_TX_TOPUP: DashSubTxTopup,
    SPEC_SUB_TX_RESET_KEY: DashSubTxResetKey,
    SPEC_SUB_TX_CLOSE_ACCOUNT: DashSubTxCloseAccount,
}


SPEC_TX_NAMES = {
    CLASSICAL_TX: '',
    SPEC_PRO_REG_TX: 'ProRegTx',
    SPEC_PRO_UP_SERV_TX: 'ProUpServTx',
    SPEC_PRO_UP_REG_TX: 'ProUpRegTx',
    SPEC_PRO_UP_REV_TX: 'ProUpRevTx',
    SPEC_CB_TX: 'CbTx',
    SPEC_SUB_TX_REGISTER: 'SubTxRegister',
    SPEC_SUB_TX_TOPUP: 'SubTxTopup',
    SPEC_SUB_TX_RESET_KEY: 'SubTxResetKey',
    SPEC_SUB_TX_CLOSE_ACCOUNT: 'SubTxCloseAccount',
}


def read_extra_payload(vds, tx_type):
    if tx_type:
        extra_payload_size = vds.read_compact_size()
        end = vds.read_cursor + extra_payload_size
        spec_tx_class = SPEC_TX_HANDLERS.get(tx_type)
        if spec_tx_class:
            read_method = getattr(spec_tx_class, 'read_vds', None)
            if not read_method:
                raise NotImplementedError('Transaction method %s unknown' %
                                          read_method_name)
            extra_payload = read_method(vds)
            assert isinstance(extra_payload, spec_tx_class)
        else:
            extra_payload = vds.read_bytes(extra_payload_size)
        assert vds.read_cursor == end
    else:
        extra_payload = b''
    return extra_payload


def serialize_extra_payload(tx):
    tx_type = tx.tx_type
    if not tx_type:
        raise DashTxError('No special tx type set to serialize')

    extra = tx.extra_payload
    spec_tx_class = SPEC_TX_HANDLERS.get(tx_type)
    if not spec_tx_class:
        assert isinstance(extra, (bytes, bytearray))
        return extra

    if not isinstance(extra, spec_tx_class):
        raise DashTxError('Dash tx_type not conform with extra'
                          ' payload class: %s, %s' % (tx_type, extra))
    return extra.serialize()<|MERGE_RESOLUTION|>--- conflicted
+++ resolved
@@ -31,11 +31,7 @@
 
 from .util import bh2u, bfh
 from .bitcoin import script_to_address, hash160_to_p2pkh
-<<<<<<< HEAD
-from .crypto import Hash
-=======
 from .crypto import sha256d
->>>>>>> 09c144e0
 
 
 def tx_header_to_tx_type(tx_header_bytes):
@@ -161,11 +157,7 @@
         '''Update spec tx signature when keystore password is accessible'''
         return
 
-<<<<<<< HEAD
-    def after_broadcast(self, *args, **kwargs):
-=======
     def after_confirmation(self, *args, **kwargs):
->>>>>>> 09c144e0
         '''Run after successful broadcast of spec tx'''
         return
 
@@ -258,11 +250,7 @@
         outpoints = [TxOutPoint(bfh(i['prevout_hash'])[::-1], i['prevout_n'])
                      for i in tx.inputs()]
         outpoints_ser = [o.serialize() for o in outpoints]
-<<<<<<< HEAD
-        self.inputsHash = Hash(b''.join(outpoints_ser))
-=======
         self.inputsHash = sha256d(b''.join(outpoints_ser))
->>>>>>> 09c144e0
 
     def check_after_tx_prepared(self, tx):
         outpoints = [TxOutPoint(bfh(i['prevout_hash'])[::-1], i['prevout_n'])
@@ -285,21 +273,13 @@
                             coins))
         if len(coins) == 1:
             coll_address = coins[0]['address']
-<<<<<<< HEAD
-            payload_hash = bh2u(Hash(self.serialize(full=False))[::-1])
-=======
             payload_hash = bh2u(sha256d(self.serialize(full=False))[::-1])
->>>>>>> 09c144e0
             payload_sig_msg = self.payload_sig_msg_part + payload_hash
             self.payloadSig = wallet.sign_message(coll_address,
                                                   payload_sig_msg,
                                                   password)
 
-<<<<<<< HEAD
-    def after_broadcast(self, tx, manager):
-=======
     def after_confirmation(self, tx, manager):
->>>>>>> 09c144e0
         ctx = self.collateralOutpoint
         for alias, mn in manager.mns.items():
             c_hash = mn.collateral.hash
@@ -373,11 +353,7 @@
         outpoints = [TxOutPoint(bfh(i['prevout_hash'])[::-1], i['prevout_n'])
                      for i in tx.inputs()]
         outpoints_ser = [o.serialize() for o in outpoints]
-<<<<<<< HEAD
-        self.inputsHash = Hash(b''.join(outpoints_ser))
-=======
         self.inputsHash = sha256d(b''.join(outpoints_ser))
->>>>>>> 09c144e0
 
     def update_with_keystore_password(self, tx, wallet, keystore, password):
         protx_hash = bh2u(self.proTxHash[::-1])
@@ -390,17 +366,10 @@
         if not bls_privk_bytes:
             return
         bls_privk = bls.PrivateKey.from_bytes(bls_privk_bytes)
-<<<<<<< HEAD
-        bls_sig = bls_privk.sign_prehashed(Hash(self.serialize(full=False)))
-        self.payloadSig = bls_sig.serialize()
-
-    def after_broadcast(self, tx, manager):
-=======
         bls_sig = bls_privk.sign_prehashed(sha256d(self.serialize(full=False)))
         self.payloadSig = bls_sig.serialize()
 
     def after_confirmation(self, tx, manager):
->>>>>>> 09c144e0
         protx_hash = bh2u(self.proTxHash[::-1])
         for alias, mn in manager.mns.items():
             if mn.protx_hash == protx_hash:
@@ -471,30 +440,18 @@
         outpoints = [TxOutPoint(bfh(i['prevout_hash'])[::-1], i['prevout_n'])
                      for i in tx.inputs()]
         outpoints_ser = [o.serialize() for o in outpoints]
-<<<<<<< HEAD
-        self.inputsHash = Hash(b''.join(outpoints_ser))
-=======
         self.inputsHash = sha256d(b''.join(outpoints_ser))
->>>>>>> 09c144e0
 
     def update_with_keystore_password(self, tx, wallet, keystore, password):
         protx_hash = bh2u(self.proTxHash[::-1])
         for alias, mn in wallet.protx_manager.mns.items():
             if mn.protx_hash == protx_hash:
                 owner_addr = mn.owner_addr
-<<<<<<< HEAD
-        payload_hash = Hash(self.serialize(full=False))
-        self.payloadSig = wallet.sign_digest(owner_addr, payload_hash,
-                                             password)
-
-    def after_broadcast(self, tx, manager):
-=======
         payload_hash = sha256d(self.serialize(full=False))
         self.payloadSig = wallet.sign_digest(owner_addr, payload_hash,
                                              password)
 
     def after_confirmation(self, tx, manager):
->>>>>>> 09c144e0
         protx_hash = bh2u(self.proTxHash[::-1])
         for alias, mn in manager.mns.items():
             if mn.protx_hash == protx_hash:
@@ -550,11 +507,7 @@
         outpoints = [TxOutPoint(bfh(i['prevout_hash'])[::-1], i['prevout_n'])
                      for i in tx.inputs()]
         outpoints_ser = [o.serialize() for o in outpoints]
-<<<<<<< HEAD
-        self.inputsHash = Hash(b''.join(outpoints_ser))
-=======
         self.inputsHash = sha256d(b''.join(outpoints_ser))
->>>>>>> 09c144e0
 
     def update_with_keystore_password(self, tx, wallet, keystore, password):
         protx_hash = bh2u(self.proTxHash[::-1])
@@ -567,11 +520,7 @@
         if not bls_privk_bytes:
             return
         bls_privk = bls.PrivateKey.from_bytes(bls_privk_bytes)
-<<<<<<< HEAD
-        bls_sig = bls_privk.sign_prehashed(Hash(self.serialize(full=False)))
-=======
         bls_sig = bls_privk.sign_prehashed(sha256d(self.serialize(full=False)))
->>>>>>> 09c144e0
         self.payloadSig = bls_sig.serialize()
 
 
