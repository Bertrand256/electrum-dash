--- conflicted
+++ resolved
@@ -15,7 +15,6 @@
 
 from .masternode_widgets import *
 from .masternode_budget_widgets import *
-from electrum_dash.protx import ProTxManager
 from . import util
 
 # Background color for enabled masternodes.
@@ -278,17 +277,10 @@
         self.masternodes_widget.view.selectRow(0)
 
         manager = self.gui.dip3_tab.manager
-<<<<<<< HEAD
-        manager.subscribe_to_network_updates()
-        manager.register_callback(self.on_manager_diff_updated,
-                                  ['manager-diff-updated'])
-        self.diff_updated.connect(self.on_diff_updated)
-=======
         manager.register_callback(self.on_manager_diff_updated,
                                   ['manager-diff-updated'])
         self.diff_updated.connect(self.on_diff_updated)
         manager.subscribe_to_network_updates()
->>>>>>> 09c144e0
 
     def closeEvent(self, event):
         manager = self.gui.dip3_tab.manager
@@ -331,13 +323,8 @@
 
         vbox = QVBoxLayout()
         self.dip3_warn = QLabel(_('Warning: DIP3 masternodes is active, '
-<<<<<<< HEAD
-                             'use DIP3 tab instead this dialog '
-                             'to manage masternodes!'))
-=======
                                   'use DIP3 tab instead this dialog '
                                   'to manage masternodes!'))
->>>>>>> 09c144e0
         self.dip3_warn.setObjectName("dip3_warn")
         protx_manager = self.gui.wallet.protx_manager
         if protx_manager.protx_state != ProTxManager.DIP3_ENABLED:
