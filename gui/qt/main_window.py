--- conflicted
+++ resolved
@@ -41,38 +41,20 @@
 
 import icons_rc
 
-<<<<<<< HEAD
-from electrum_dash.bitcoin import MIN_RELAY_TX_FEE, COIN, is_valid
+from electrum_dash.bitcoin import COIN, is_valid, TYPE_ADDRESS
 from electrum_dash.plugins import run_hook
 from electrum_dash.i18n import _
-from electrum_dash.util import block_explorer, block_explorer_info, block_explorer_URL
-from electrum_dash.util import print_error, print_msg
-from electrum_dash.util import format_satoshis, format_satoshis_plain, format_time, NotEnoughFunds, StoreDict
-from electrum_dash import Transaction
-from electrum_dash import mnemonic
-from electrum_dash import util, bitcoin, commands, Wallet
-from electrum_dash import SimpleConfig, Wallet, WalletStorage
-from electrum_dash import Imported_Wallet
-from electrum_dash import paymentrequest
-from electrum_dash.contacts import Contacts
-from electrum_dash.masternode_manager import MasternodeManager
-
-from amountedit import AmountEdit, BTCAmountEdit, MyLineEdit, BTCkBEdit
-=======
-from electrum.bitcoin import COIN, is_valid, TYPE_ADDRESS
-from electrum.plugins import run_hook
-from electrum.i18n import _
-from electrum.util import (block_explorer, block_explorer_info, format_time,
+from electrum_dash.util import (block_explorer, block_explorer_info, format_time,
                            block_explorer_URL, format_satoshis, PrintError,
                            format_satoshis_plain, NotEnoughFunds, StoreDict,
                            UserCancelled)
-from electrum import Transaction, mnemonic
-from electrum import util, bitcoin, commands, coinchooser
-from electrum import SimpleConfig, paymentrequest
-from electrum.wallet import Wallet, BIP32_RD_Wallet, Multisig_Wallet
+from electrum_dash import Transaction, mnemonic
+from electrum_dash import util, bitcoin, commands, coinchooser
+from electrum_dash import SimpleConfig, paymentrequest
+from electrum_dash.wallet import Wallet, BIP32_RD_Wallet, Multisig_Wallet
+from electrum_dash.masternode_manager import MasternodeManager
 
 from amountedit import BTCAmountEdit, MyLineEdit, BTCkBEdit
->>>>>>> 7dbb23e8
 from network_dialog import NetworkDialog
 from qrcodewidget import QRCodeWidget, QRDialog
 from qrtextedit import ShowQRTextEdit
@@ -81,13 +63,7 @@
 
 
 
-<<<<<<< HEAD
-
-
 from electrum_dash import ELECTRUM_VERSION
-=======
-from electrum import ELECTRUM_VERSION
->>>>>>> 7dbb23e8
 import re
 
 from util import *
@@ -112,12 +88,7 @@
             self.func()
 
 
-<<<<<<< HEAD
 from electrum_dash.paymentrequest import PR_UNPAID, PR_PAID, PR_UNKNOWN, PR_EXPIRED
-from electrum_dash.paymentrequest import PaymentRequest, InvoiceStore, get_payment_request
-=======
-from electrum.paymentrequest import PR_UNPAID, PR_PAID, PR_UNKNOWN, PR_EXPIRED
->>>>>>> 7dbb23e8
 
 pr_icons = {
     PR_UNPAID:":icons/unpaid.png",
@@ -145,15 +116,9 @@
     def __init__(self, gui_object, wallet):
         QMainWindow.__init__(self)
 
-<<<<<<< HEAD
         self.setObjectName("main_window_container")
-        self.config = config
-        self.network = network
         self.wallet = None
         self.masternode_manager = None
-
-=======
->>>>>>> 7dbb23e8
         self.gui_object = gui_object
         self.config = config = gui_object.config
         self.network = gui_object.daemon.network
@@ -179,10 +144,7 @@
         tabs.addTab(self.create_contacts_tab(), _('Contacts') )
         tabs.addTab(self.create_proposals_tab(), _('Budget Proposals'))
         tabs.addTab(self.create_console_tab(), _('Console') )
-<<<<<<< HEAD
         tabs.setMinimumSize(833, 500)
-=======
->>>>>>> 7dbb23e8
         tabs.setSizePolicy(QSizePolicy.Expanding, QSizePolicy.Expanding)
         tabs.setObjectName("main_window_nav_bar")
         self.setCentralWidget(tabs)
@@ -197,48 +159,28 @@
         QShortcut(QKeySequence("Ctrl+W"), self, self.close)
         QShortcut(QKeySequence("Ctrl+Q"), self, self.close)
         QShortcut(QKeySequence("Ctrl+R"), self, self.update_wallet)
-<<<<<<< HEAD
-        QShortcut(QKeySequence("Ctrl+PgUp"), self, lambda: tabs.setCurrentIndex( (tabs.currentIndex() - 1 )%tabs.count() ))
-        QShortcut(QKeySequence("Ctrl+PgDown"), self, lambda: tabs.setCurrentIndex( (tabs.currentIndex() + 1 )%tabs.count() ))
-        QShortcut(QKeySequence("Ctrl+M"), self, self.show_masternode_dialog)
-=======
         QShortcut(QKeySequence("Ctrl+PgUp"), self, lambda: wrtabs.setCurrentIndex((wrtabs.currentIndex() - 1)%wrtabs.count()))
         QShortcut(QKeySequence("Ctrl+PgDown"), self, lambda: wrtabs.setCurrentIndex((wrtabs.currentIndex() + 1)%wrtabs.count()))
->>>>>>> 7dbb23e8
+        QShortcut(QKeySequence("Ctrl+M"), self, self.show_masternode_dialog)
 
         for i in range(wrtabs.count()):
             QShortcut(QKeySequence("Alt+" + str(i + 1)), self, lambda i=i: wrtabs.setCurrentIndex(i))
 
         self.connect(self, QtCore.SIGNAL('payment_request_ok'), self.payment_request_ok)
         self.connect(self, QtCore.SIGNAL('payment_request_error'), self.payment_request_error)
-<<<<<<< HEAD
         self.connect(self, QtCore.SIGNAL('proposals_changed'), self.proposals_changed)
-        self.labelsChanged.connect(self.update_tabs)
-=======
->>>>>>> 7dbb23e8
         self.history_list.setFocus(True)
 
         # network callbacks
         if self.network:
-<<<<<<< HEAD
-            self.network.register_callback('updated', lambda: self.need_update.set())
-            self.network.register_callback('new_transaction', self.new_transaction)
-            self.network.register_callback('proposals', self.proposals_changed)
-            self.register_callback('status', self.update_status)
-            self.register_callback('close', self.close)
-            self.register_callback('banner', self.console.showMessage)
-            self.register_callback('verified', self.history_list.update_item)
-
-=======
             self.connect(self, QtCore.SIGNAL('network'), self.on_network_qt)
             interests = ['updated', 'new_transaction', 'status',
-                         'banner', 'verified']
+                         'banner', 'verified', 'proposals']
             # To avoid leaking references to "self" that prevent the
             # window from being GC-ed when closed, callbacks should be
             # methods of this class only, and specifically not be
             # partials, lambdas or methods of subobjects.  Hence...
             self.network.register_callback(self.on_network, interests)
->>>>>>> 7dbb23e8
             # set initial message
             self.console.showMessage(self.network.banner)
 
@@ -295,7 +237,7 @@
             self.need_update.set()
         elif event == 'new_transaction':
             self.tx_notifications.append(args[0])
-        elif event in ['status', 'banner', 'verified']:
+        elif event in ['status', 'banner', 'verified', 'proposals']:
             # Handle in GUI thread
             self.emit(QtCore.SIGNAL('network'), event, *args)
         else:
@@ -309,6 +251,8 @@
             self.console.showMessage(args[0])
         elif event == 'verified':
             self.history_list.update_item(*args)
+        elif event == 'proposals':
+            self.proposals_changed()
         else:
             self.print_error("unexpected network_qt signal:", event, args)
 
@@ -342,31 +286,16 @@
         run_hook('close_wallet', self.wallet)
 
     def load_wallet(self, wallet):
-<<<<<<< HEAD
-        import electrum_dash
+        wallet.thread = TaskThread(self, self.on_error)
         self.wallet = wallet
         self.masternode_manager = MasternodeManager(self.wallet, self.config)
-        # backward compatibility
-        self.update_wallet_format()
-=======
-        wallet.thread = TaskThread(self, self.on_error)
-        self.wallet = wallet
         self.update_recently_visited(wallet.storage.path)
->>>>>>> 7dbb23e8
         self.import_old_contacts()
         # address used to create a dummy transaction and estimate transaction fee
         self.accounts_expanded = self.wallet.storage.get('accounts_expanded',{})
         self.current_account = self.wallet.storage.get("current_account", None)
-<<<<<<< HEAD
         self.masternode_manager.send_subscriptions()
-        title = 'Electrum-DASH %s  -  %s' % (self.wallet.electrum_version, self.wallet.basename())
-        if self.wallet.is_watching_only():
-            title += ' [%s]' % (_('watching only'))
-        self.setWindowTitle( title )
-        self.update_history_tab()
-=======
         self.history_list.update()
->>>>>>> 7dbb23e8
         self.need_update.set()
         # Once GUI has been initialized check if we want to announce something since the callback has been called before the GUI was initialized
         self.notify_transactions()
@@ -444,10 +373,7 @@
                 shutil.copy2(path, new_path)
                 self.show_message(_("A copy of your wallet file was created in")+" '%s'" % str(new_path), title=_("Wallet backup created"))
             except (IOError, os.error), reason:
-<<<<<<< HEAD
-                QMessageBox.critical(None,"Unable to create backup", _("Electrum-DASH was unable to copy your wallet file to the specified location.")+"\n" + str(reason))
-=======
-                self.show_critical(_("Electrum was unable to copy your wallet file to the specified location.") + "\n" + str(reason), title=_("Unable to create backup"))
+                self.show_critical(_("Electrum-DASH was unable to copy your wallet file to the specified location.") + "\n" + str(reason), title=_("Unable to create backup"))
 
     def update_recently_visited(self, filename):
         recent = self.config.get('recently_open', [])
@@ -463,7 +389,6 @@
                 return lambda: self.gui_object.new_window(k)
             self.recently_visited_menu.addAction(b, loader(k)).setShortcut(QKeySequence("Ctrl+%d"%(i+1)))
         self.recently_visited_menu.setEnabled(len(recent))
->>>>>>> 7dbb23e8
 
     def get_wallet_folder(self):
         return os.path.dirname(os.path.abspath(self.config.get_wallet_path()))
@@ -547,11 +472,7 @@
         help_menu.addAction(_("&About"), self.show_about)
         help_menu.addAction(_("&Official website"), lambda: webbrowser.open("https://electrum-dash.org"))
         help_menu.addSeparator()
-<<<<<<< HEAD
         help_menu.addAction(_("&Documentation"), lambda: webbrowser.open("https://electrum-dash.org/")).setShortcut(QKeySequence.HelpContents)
-=======
-        help_menu.addAction(_("&Documentation"), lambda: webbrowser.open("http://docs.electrum.org/")).setShortcut(QKeySequence.HelpContents)
->>>>>>> 7dbb23e8
         help_menu.addAction(_("&Report Bug"), self.show_report_bug)
         help_menu.addSeparator()
         help_menu.addAction(_("&Donate to server"), self.donate_to_server)
@@ -569,22 +490,13 @@
             _("Version")+" %s" % (self.wallet.electrum_version) + "\n\n" + _("Electrum-DASH's focus is speed, with low resource usage and simplifying Dash. You do not need to perform regular backups, because your wallet can be recovered from a secret phrase that you can memorize or write on paper. Startup times are instant because it operates in conjunction with high-performance servers that handle the most complicated parts of the Dash system."))
 
     def show_report_bug(self):
-<<<<<<< HEAD
-        QMessageBox.information(self, "Electrum-DASH - " + _("Reporting Bugs"),
-            _("Please report any bugs as issues on github:")+" <a href=\"https://github.com/spesmilo/electrum/issues\">https://github.com/spesmilo/electrum/issues</a>")
-
-
-    def new_transaction(self, tx):
-        self.tx_notifications.append(tx)
-=======
         msg = ' '.join([
             _("Please report any bugs as issues on github:<br/>"),
-            "<a href=\"https://github.com/spesmilo/electrum/issues\">https://github.com/spesmilo/electrum/issues</a><br/><br/>",
-            _("Before reporting a bug, upgrade to the most recent version of Electrum (latest release or git HEAD), and include the version number in your report."),
+            "<a href=\"https://github.com/dashpay/electrum-dash/issues\">https://github.com/dashpay/electrum-dash/issues</a><br/><br/>",
+            _("Before reporting a bug, upgrade to the most recent version of Electrum-DASH (latest release or git HEAD), and include the version number in your report."),
             _("Try to explain not only what the bug is, but how it occurs.")
          ])
-        self.show_message(msg, title="Electrum - " + _("Reporting Bugs"))
->>>>>>> 7dbb23e8
+        self.show_message(msg, title="Electrum-DASH - " + _("Reporting Bugs"))
 
     def notify_transactions(self):
         if not self.network or not self.network.is_connected():
@@ -719,19 +631,12 @@
             self.check_next_account()
 
     def update_tabs(self):
-<<<<<<< HEAD
-        self.update_history_tab()
-        self.update_receive_tab()
-        self.update_address_tab()
-        self.update_contacts_tab()
-        self.update_proposals_tab()
-=======
         self.history_list.update()
         self.receive_list.update()
         self.address_list.update()
         self.contacts_list.update()
         self.invoices_list.update()
->>>>>>> 7dbb23e8
+        self.update_proposals_tab()
         self.update_completions()
 
     def create_history_tab(self):
@@ -783,12 +688,8 @@
         msg = ' '.join([
             _('Expiration date of your request.'),
             _('This information is seen by the recipient if you send them a signed payment request.'),
-<<<<<<< HEAD
-            _('Expired requests have to be deleted manually from your list, in order to free the corresponding Dash addresses'),
-=======
-            _('Expired requests have to be deleted manually from your list, in order to free the corresponding Bitcoin addresses.'),
-            _('The bitcoin address never expires and will always be part of this electrum wallet.'),
->>>>>>> 7dbb23e8
+            _('Expired requests have to be deleted manually from your list, in order to free the corresponding Dash addresses.'),
+            _('The Dash address never expires and will always be part of this Electrum-DASH wallet.'),
         ])
         grid.addWidget(HelpLabel(_('Request expires'), msg), 3, 0)
         grid.addWidget(self.expires_combo, 3, 1)
@@ -1333,17 +1234,10 @@
 
         for _type, addr, amount in outputs:
             if addr is None:
-<<<<<<< HEAD
-                QMessageBox.warning(self, _('Error'), _('Dash Address is None'), _('OK'))
-                return
-            if _type == 'address' and not bitcoin.is_address(addr):
-                QMessageBox.warning(self, _('Error'), _('Invalid Dash Address'), _('OK'))
-=======
-                self.show_error(_('Bitcoin Address is None'))
+                self.show_error(_('Dash Address is None'))
                 return
             if _type == TYPE_ADDRESS and not bitcoin.is_address(addr):
-                self.show_error(_('Invalid Bitcoin Address'))
->>>>>>> 7dbb23e8
+                self.show_error(_('Invalid Dash Address'))
                 return
             if amount is None:
                 self.show_error(_('Invalid Amount'))
@@ -1538,38 +1432,15 @@
         if not URI:
             return
         try:
-<<<<<<< HEAD
-            out = util.parse_URI(unicode(URI))
-        except Exception as e:
-            QMessageBox.warning(self, _('Error'), _('Invalid Dash URI:') + '\n' + str(e), _('OK'))
-=======
             out = util.parse_URI(unicode(URI), self.on_pr)
         except BaseException as e:
-            self.show_error(_('Invalid bitcoin URI:') + '\n' + str(e))
->>>>>>> 7dbb23e8
+            self.show_error(_('Invalid Dash URI:') + '\n' + str(e))
             return
         self.tabs.setCurrentIndex(1)
         r = out.get('r')
         sig = out.get('sig')
         name = out.get('name')
         if r or (name and sig):
-<<<<<<< HEAD
-            def get_payment_request_thread():
-                if name and sig:
-                    from electrum_dash import paymentrequest
-                    pr = paymentrequest.serialize_request(out).SerializeToString()
-                    self.payment_request = paymentrequest.PaymentRequest(pr)
-                else:
-                    self.payment_request = get_payment_request(r)
-                if self.payment_request.verify(self.contacts):
-                    self.emit(SIGNAL('payment_request_ok'))
-                else:
-                    self.emit(SIGNAL('payment_request_error'))
-            t = threading.Thread(target=get_payment_request_thread)
-            t.setDaemon(True)
-            t.start()
-=======
->>>>>>> 7dbb23e8
             self.prepare_for_payment_request()
             return
         address = out.get('address')
@@ -1624,17 +1495,13 @@
         return self.create_list_tab(l)
 
     def create_contacts_tab(self):
-<<<<<<< HEAD
-        l = MyTreeWidget(self, self.create_contact_menu, [_('Key'), _('Value'), _('Type')], 1)
-        l.setObjectName("contacts_container")
-=======
         l = MyTreeWidget(self, self.create_contact_menu, [_('Name'), _('Value'), _('Type')], 1, [0, 1])
         l.setSelectionMode(QAbstractItemView.ExtendedSelection)
         l.setSortingEnabled(True)
         l.on_edited = self.on_contact_edited
         l.on_permit_edit = self.on_permit_contact_edit
         l.on_update = self.update_contacts_tab
->>>>>>> 7dbb23e8
+        l.setObjectName("contacts_container")
         self.contacts_list = l
         return self.create_list_tab(l)
 
@@ -2142,14 +2009,6 @@
         vbox.addWidget(label)
         e = QLineEdit()
         vbox.addWidget(e)
-<<<<<<< HEAD
-        msg = _("Note: Newly created accounts are 'pending' until they receive Dash.") + " " \
-            + _("You will need to wait for 2 confirmations until the correct balance is displayed and more addresses are created for that account.")
-        l = QLabel(msg)
-        l.setWordWrap(True)
-        vbox.addWidget(l)
-=======
->>>>>>> 7dbb23e8
         vbox.addLayout(Buttons(CancelButton(dialog), OkButton(dialog)))
         dialog.setLayout(vbox)
         if dialog.exec_():
@@ -2419,39 +2278,14 @@
 
 
     def tx_from_text(self, txt):
-        from electrum.transaction import tx_from_str, Transaction
+        from electrum_dash.transaction import tx_from_str, Transaction
         try:
             tx = tx_from_str(txt)
             return Transaction(tx)
         except:
-<<<<<<< HEAD
-            is_hex = False
-
-        if is_hex:
-            try:
-                return Transaction(txt)
-            except:
-                traceback.print_exc(file=sys.stdout)
-                QMessageBox.critical(None, _("Unable to parse transaction"), _("Electrum-DASH was unable to parse your transaction"))
-                return
-
-        try:
-            tx_dict = json.loads(str(txt))
-            assert "hex" in tx_dict.keys()
-            tx = Transaction(tx_dict["hex"])
-            #if tx_dict.has_key("input_info"):
-            #    input_info = json.loads(tx_dict['input_info'])
-            #    tx.add_input_info(input_info)
-            return tx
-        except Exception:
             traceback.print_exc(file=sys.stdout)
-            QMessageBox.critical(None, _("Unable to parse transaction"), _("Electrum-DASH was unable to parse your transaction"))
-
-=======
-            traceback.print_exc(file=sys.stdout)
-            self.show_critical(_("Electrum was unable to parse your transaction"))
-            return
->>>>>>> 7dbb23e8
+            self.show_critical(_("Electrum-DASH was unable to parse your transaction"))
+            return
 
     def read_tx_from_qrcode(self):
         from electrum_dash import qrscanner
@@ -2484,14 +2318,8 @@
         try:
             with open(fileName, "r") as f:
                 file_content = f.read()
-<<<<<<< HEAD
-        except (ValueError, IOError, os.error), reason:
-            QMessageBox.critical(None, _("Unable to read file or no transaction found"), _("Electrum-DASH was unable to open your transaction file") + "\n" + str(reason))
-
-=======
         except (ValueError, IOError, os.error) as reason:
-            self.show_critical(_("Electrum was unable to open your transaction file") + "\n" + str(reason), title=_("Unable to read file or no transaction found"))
->>>>>>> 7dbb23e8
+            self.show_critical(_("Electrum-DASH was unable to open your transaction file") + "\n" + str(reason), title=_("Unable to read file or no transaction found"))
         return self.tx_from_text(file_content)
 
     def do_process_from_text(self):
@@ -2586,18 +2414,12 @@
 
         try:
             self.do_export_privkeys(filename, private_keys, csv_button.isChecked())
-<<<<<<< HEAD
-        except (IOError, os.error), reason:
-            export_error_label = _("Electrum-DASH was unable to produce a private key-export.")
-            QMessageBox.critical(None, _("Unable to create csv"), export_error_label + "\n" + str(reason))
-=======
         except (IOError, os.error) as reason:
             txt = "\n".join([
-                _("Electrum was unable to produce a private key-export."),
+                _("Electrum-DASH was unable to produce a private key-export."),
                 str(reason)
             ])
             self.show_critical(txt, title=_("Unable to create csv"))
->>>>>>> 7dbb23e8
 
         except Exception as e:
             self.show_message(str(e))
@@ -2627,35 +2449,21 @@
             f.close()
             for key, value in json.loads(data).items():
                 self.wallet.set_label(key, value)
-<<<<<<< HEAD
-            QMessageBox.information(None, _("Labels imported"), _("Your labels were imported from")+" '%s'" % str(labelsFile))
-        except (IOError, os.error), reason:
-            QMessageBox.critical(None, _("Unable to import labels"), _("Electrum-DASH was unable to import your labels.")+"\n" + str(reason))
-=======
             self.show_message(_("Your labels were imported from") + " '%s'" % str(labelsFile))
         except (IOError, os.error) as reason:
-            self.show_critical(_("Electrum was unable to import your labels.") + "\n" + str(reason))
->>>>>>> 7dbb23e8
+            self.show_critical(_("Electrum-DASH was unable to import your labels.") + "\n" + str(reason))
 
 
     def do_export_labels(self):
         labels = self.wallet.labels
         try:
-<<<<<<< HEAD
-            fileName = self.getSaveFileName(_("Select file to save your labels"), 'electrum_dash_labels.dat', "*.dat")
-=======
-            fileName = self.getSaveFileName(_("Select file to save your labels"), 'electrum_labels.json', "*.json")
->>>>>>> 7dbb23e8
+            fileName = self.getSaveFileName(_("Select file to save your labels"), 'electrum_dash_labels.json', "*.json")
             if fileName:
                 with open(fileName, 'w+') as f:
                     json.dump(labels, f, indent=4, sort_keys=True)
                 self.show_message(_("Your labels where exported to") + " '%s'" % str(fileName))
         except (IOError, os.error), reason:
-<<<<<<< HEAD
-            QMessageBox.critical(None, _("Unable to export labels"), _("Electrum-DASH was unable to export your labels.")+"\n" + str(reason))
-=======
-            self.show_critical(_("Electrum was unable to export your labels.") + "\n" + str(reason))
->>>>>>> 7dbb23e8
+            self.show_critical(_("Electrum-DASH was unable to export your labels.") + "\n" + str(reason))
 
 
     def export_history_dialog(self):
@@ -2679,13 +2487,8 @@
         try:
             self.do_export_history(self.wallet, filename, csv_button.isChecked())
         except (IOError, os.error), reason:
-<<<<<<< HEAD
             export_error_label = _("Electrum-DASH was unable to produce a transaction export.")
-            QMessageBox.critical(self, _("Unable to export history"), export_error_label + "\n" + str(reason))
-=======
-            export_error_label = _("Electrum was unable to produce a transaction export.")
             self.show_critical(export_error_label + "\n" + str(reason), title=_("Unable to export history"))
->>>>>>> 7dbb23e8
             return
         self.show_message(_("Your wallet history has been successfully exported."))
 
@@ -2968,13 +2771,9 @@
             unit_result = units[unit_combo.currentIndex()]
             if self.base_unit() == unit_result:
                 return
-<<<<<<< HEAD
-            if unit_result == 'DASH':
-=======
             edits = self.amount_e, self.fee_e, self.receive_amount_e, fee_e
             amounts = [edit.get_amount() for edit in edits]
-            if unit_result == 'BTC':
->>>>>>> 7dbb23e8
+            if unit_result == 'DASH':
                 self.decimal_point = 8
             elif unit_result == 'mDASH':
                 self.decimal_point = 5
@@ -3114,21 +2913,11 @@
 
         run_hook('close_settings_dialog')
         if self.need_restart:
-<<<<<<< HEAD
-            QMessageBox.warning(self, _('Success'), _('Please restart Electrum-DASH to activate the new GUI settings'), _('OK'))
-
-
+            self.show_warning(_('Please restart Electrum-DASH to activate the new GUI settings'), title=_('Success'))
 
     def run_network_dialog(self):
         if not self.network:
-            QMessageBox.warning(self, _('Offline'), _('You are using Electrum-DASH in offline mode.\nRestart Electrum-DASH if you want to get connected.'), _('OK'))
-=======
-            self.show_warning(_('Please restart Electrum to activate the new GUI settings'), title=_('Success'))
-
-    def run_network_dialog(self):
-        if not self.network:
-            self.show_warning(_('You are using Electrum in offline mode; restart Electrum if you want to get connected'), title=_('Offline'))
->>>>>>> 7dbb23e8
+            self.show_warning(_('You are using Electrum-DASH in offline mode; restart Electrum-DASH if you want to get connected'), title=_('Offline'))
             return
         NetworkDialog(self.wallet.network, self.config, self).do_exec()
 
@@ -3156,17 +2945,9 @@
         self.gui_object.close_window(self)
 
     def plugins_dialog(self):
-<<<<<<< HEAD
-        from electrum_dash.plugins import plugins, descriptions, is_available, loader
-
-        self.pluginsdialog = d = QDialog(self)
-        d.setWindowTitle(_('Electrum-DASH Plugins'))
-        d.setModal(1)
-=======
-        self.pluginsdialog = d = WindowModalDialog(self, _('Electrum Plugins'))
+        self.pluginsdialog = d = WindowModalDialog(self, _('Electrum-DASH Plugins'))
 
         plugins = self.gui_object.plugins
->>>>>>> 7dbb23e8
 
         vbox = QVBoxLayout(d)
 
