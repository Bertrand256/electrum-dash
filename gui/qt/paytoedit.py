--- conflicted
+++ resolved
@@ -167,10 +167,6 @@
         return len(self.lines()) > 1
 
     def paytomany(self):
-<<<<<<< HEAD
-        from electrum_dash.i18n import _
-=======
->>>>>>> 7dbb23e8
         self.setText("\n\n\n")
         self.update_size()
 
